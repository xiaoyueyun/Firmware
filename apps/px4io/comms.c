/****************************************************************************
 *
 *   Copyright (C) 2012 PX4 Development Team. All rights reserved.
 *
 * Redistribution and use in source and binary forms, with or without
 * modification, are permitted provided that the following conditions
 * are met:
 *
 * 1. Redistributions of source code must retain the above copyright
 *    notice, this list of conditions and the following disclaimer.
 * 2. Redistributions in binary form must reproduce the above copyright
 *    notice, this list of conditions and the following disclaimer in
 *    the documentation and/or other materials provided with the
 *    distribution.
 * 3. Neither the name PX4 nor the names of its contributors may be
 *    used to endorse or promote products derived from this software
 *    without specific prior written permission.
 *
 * THIS SOFTWARE IS PROVIDED BY THE COPYRIGHT HOLDERS AND CONTRIBUTORS
 * "AS IS" AND ANY EXPRESS OR IMPLIED WARRANTIES, INCLUDING, BUT NOT
 * LIMITED TO, THE IMPLIED WARRANTIES OF MERCHANTABILITY AND FITNESS
 * FOR A PARTICULAR PURPOSE ARE DISCLAIMED. IN NO EVENT SHALL THE
 * COPYRIGHT OWNER OR CONTRIBUTORS BE LIABLE FOR ANY DIRECT, INDIRECT,
 * INCIDENTAL, SPECIAL, EXEMPLARY, OR CONSEQUENTIAL DAMAGES (INCLUDING,
 * BUT NOT LIMITED TO, PROCUREMENT OF SUBSTITUTE GOODS OR SERVICES; LOSS
 * OF USE, DATA, OR PROFITS; OR BUSINESS INTERRUPTION) HOWEVER CAUSED
 * AND ON ANY THEORY OF LIABILITY, WHETHER IN CONTRACT, STRICT
 * LIABILITY, OR TORT (INCLUDING NEGLIGENCE OR OTHERWISE) ARISING IN
 * ANY WAY OUT OF THE USE OF THIS SOFTWARE, EVEN IF ADVISED OF THE
 * POSSIBILITY OF SUCH DAMAGE.
 *
 ****************************************************************************/

/**
 * @file comms.c
 *
 * FMU communication for the PX4IO module.
 */

#include <nuttx/config.h>
#include <stdio.h>
#include <stdbool.h>
#include <fcntl.h>
#include <unistd.h>
#include <debug.h>
#include <stdlib.h>
#include <errno.h>
#include <string.h>
#include <poll.h>
#include <termios.h>

#include <nuttx/clock.h>

#include <drivers/drv_hrt.h>
#include <systemlib/hx_stream.h>
#include <systemlib/perf_counter.h>

#define DEBUG
#include "px4io.h"

#define FMU_MIN_REPORT_INTERVAL	  5000	/*  5ms */
#define FMU_MAX_REPORT_INTERVAL	100000	/* 100ms */

int frame_rx;
int frame_bad;

static int			fmu_fd;
static hx_stream_t		stream;
static struct px4io_report	report;

static void			comms_handle_frame(void *arg, const void *buffer, size_t length);

static void
comms_init(void)
{
	/* initialise the FMU interface */
	fmu_fd = open("/dev/ttyS1", O_RDWR);
	stream = hx_stream_init(fmu_fd, comms_handle_frame, NULL);

	/* default state in the report to FMU */
	report.i2f_magic = I2F_MAGIC;

	struct termios t;

	/* 115200bps, no parity, one stop bit */
	tcgetattr(fmu_fd, &t);
	cfsetspeed(&t, 115200);
	t.c_cflag &= ~(CSTOPB | PARENB);
	tcsetattr(fmu_fd, TCSANOW, &t);
}

void
comms_main(void)
{
	comms_init();

	struct pollfd fds;
	fds.fd = fmu_fd;
	fds.events = POLLIN;
	debug("FMU: ready");

	for (;;) {
		/* wait for serial data, but no more than 10ms */
		poll(&fds, 1, 10);

		/*
		 * Pull bytes from FMU and feed them to the HX engine.
		 * Limit the number of bytes we actually process on any one iteration.
		 */
		if (fds.revents & POLLIN) {
			char buf[32];
			ssize_t count = read(fmu_fd, buf, sizeof(buf));
			for (int i = 0; i < count; i++)
				hx_stream_rx(stream, buf[i]);
		}

		/*
		 * Decide if it's time to send an update to the FMU.
		 */
		static hrt_abstime last_report_time;
		hrt_abstime now, delta;

		/* should we send a report to the FMU? */
		now = hrt_absolute_time();
		delta = now - last_report_time;
		if ((delta > FMU_MIN_REPORT_INTERVAL) && 
		    (system_state.fmu_report_due || (delta > FMU_MAX_REPORT_INTERVAL))) {

			system_state.fmu_report_due = false;
			last_report_time = now;

			/* populate the report */
<<<<<<< HEAD
			for (unsigned i = 0; i < system_state.rc_channels; i++)
				report.rc_channel[i] = system_state.rc_channel_data[i];
=======
			for (unsigned i = 0; i < system_state.rc_channels; i++) {
				report.rc_channel[i] = system_state.rc_channel_data[i];
			}
>>>>>>> 03076a72
			report.channel_count = system_state.rc_channels;
			report.armed = system_state.armed;

			/* and send it */
			hx_stream_send(stream, &report, sizeof(report));
		}
	}
}

static void
comms_handle_config(const void *buffer, size_t length)
{
	const struct px4io_config *cfg = (struct px4io_config *)buffer;

	if (length != sizeof(*cfg)) {
		frame_bad++;
		return;
	}

	frame_rx++;
}

static void
comms_handle_command(const void *buffer, size_t length)
{
	const struct px4io_command *cmd = (struct px4io_command *)buffer;

	if (length != sizeof(*cmd)) {
		frame_bad++;
		return;
	}

	frame_rx++;
	irqstate_t flags = irqsave();

	/* fetch new PWM output values */
	for (unsigned i = 0; i < PX4IO_OUTPUT_CHANNELS; i++) {
		system_state.fmu_channel_data[i] = cmd->servo_command[i];
	}

<<<<<<< HEAD
	/* if the IO is armed and FMU gets disarmed, IO must also disarm */
	if(system_state.arm_ok && !cmd->arm_ok) {
=======
	/* if IO is armed and FMU gets disarmed, IO must also disarm */
	if (system_state.arm_ok && !cmd->arm_ok) {
>>>>>>> 03076a72
		system_state.armed = false;
	}

	system_state.arm_ok = cmd->arm_ok;
<<<<<<< HEAD
=======
	system_state.vector_flight_mode_ok = cmd->vector_flight_mode_ok;
	system_state.manual_override_ok = cmd->manual_override_ok;
>>>>>>> 03076a72
	system_state.mixer_fmu_available = true;
	system_state.fmu_data_received = true;

	/* set PWM update rate if changed (after limiting) */
	uint16_t new_servo_rate = cmd->servo_rate;

	/* reject faster than 500 Hz updates */
	if (new_servo_rate > 500) {
		new_servo_rate = 500;
	}
	/* reject slower than 50 Hz updates */
	if (new_servo_rate < 50) {
		new_servo_rate = 50;
	}
	if (system_state.servo_rate != new_servo_rate) {
		up_pwm_servo_set_rate(new_servo_rate);
		system_state.servo_rate = new_servo_rate;
	}

	/* XXX do relay changes here */	
	for (unsigned i = 0; i < PX4IO_RELAY_CHANNELS; i++) {
		system_state.relays[i] = cmd->relay_state[i];
	}

	irqrestore(flags);
}


static void
comms_handle_frame(void *arg, const void *buffer, size_t length)
{
	const uint16_t *type = (const uint16_t *)buffer;


	/* make sure it's what we are expecting */
	if (length > 2) {
		switch (*type) {
		case F2I_MAGIC:
			comms_handle_command(buffer, length);
			break;
		case F2I_CONFIG_MAGIC:
			comms_handle_config(buffer, length);
			break;
		default:
		    	frame_bad++;
			break;
		}
	}
}
<|MERGE_RESOLUTION|>--- conflicted
+++ resolved
@@ -130,14 +130,10 @@
 			last_report_time = now;
 
 			/* populate the report */
-<<<<<<< HEAD
-			for (unsigned i = 0; i < system_state.rc_channels; i++)
-				report.rc_channel[i] = system_state.rc_channel_data[i];
-=======
 			for (unsigned i = 0; i < system_state.rc_channels; i++) {
 				report.rc_channel[i] = system_state.rc_channel_data[i];
 			}
->>>>>>> 03076a72
+
 			report.channel_count = system_state.rc_channels;
 			report.armed = system_state.armed;
 
@@ -178,22 +174,14 @@
 		system_state.fmu_channel_data[i] = cmd->servo_command[i];
 	}
 
-<<<<<<< HEAD
-	/* if the IO is armed and FMU gets disarmed, IO must also disarm */
-	if(system_state.arm_ok && !cmd->arm_ok) {
-=======
 	/* if IO is armed and FMU gets disarmed, IO must also disarm */
 	if (system_state.arm_ok && !cmd->arm_ok) {
->>>>>>> 03076a72
 		system_state.armed = false;
 	}
 
 	system_state.arm_ok = cmd->arm_ok;
-<<<<<<< HEAD
-=======
 	system_state.vector_flight_mode_ok = cmd->vector_flight_mode_ok;
 	system_state.manual_override_ok = cmd->manual_override_ok;
->>>>>>> 03076a72
 	system_state.mixer_fmu_available = true;
 	system_state.fmu_data_received = true;
 
