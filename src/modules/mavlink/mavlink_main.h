--- conflicted
+++ resolved
@@ -218,11 +218,7 @@
 	 * for mavlink_log_xxx().
 	 *
 	 * @param string the message to send (will be capped by mavlink max string length)
-<<<<<<< HEAD
-	 * @param severity the log level, one of
-=======
 	 * @param severity the log level
->>>>>>> 5abdacc9
 	 */
 	void			send_statustext(unsigned char severity, const char *string);
 
