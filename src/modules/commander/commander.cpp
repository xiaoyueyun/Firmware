/****************************************************************************
 *
 *   Copyright (C) 2013 PX4 Development Team. All rights reserved.
 *   Author: Petri Tanskanen <petri.tanskanen@inf.ethz.ch>
 *           Lorenz Meier <lm@inf.ethz.ch>
 *           Thomas Gubler <thomasgubler@student.ethz.ch>
 *           Julian Oes <joes@student.ethz.ch>
 *           Anton Babushkin <anton.babushkin@me.com>
 *
 * Redistribution and use in source and binary forms, with or without
 * modification, are permitted provided that the following conditions
 * are met:
 *
 * 1. Redistributions of source code must retain the above copyright
 *    notice, this list of conditions and the following disclaimer.
 * 2. Redistributions in binary form must reproduce the above copyright
 *    notice, this list of conditions and the following disclaimer in
 *    the documentation and/or other materials provided with the
 *    distribution.
 * 3. Neither the name PX4 nor the names of its contributors may be
 *    used to endorse or promote products derived from this software
 *    without specific prior written permission.
 *
 * THIS SOFTWARE IS PROVIDED BY THE COPYRIGHT HOLDERS AND CONTRIBUTORS
 * "AS IS" AND ANY EXPRESS OR IMPLIED WARRANTIES, INCLUDING, BUT NOT
 * LIMITED TO, THE IMPLIED WARRANTIES OF MERCHANTABILITY AND FITNESS
 * FOR A PARTICULAR PURPOSE ARE DISCLAIMED. IN NO EVENT SHALL THE
 * COPYRIGHT OWNER OR CONTRIBUTORS BE LIABLE FOR ANY DIRECT, INDIRECT,
 * INCIDENTAL, SPECIAL, EXEMPLARY, OR CONSEQUENTIAL DAMAGES (INCLUDING,
 * BUT NOT LIMITED TO, PROCUREMENT OF SUBSTITUTE GOODS OR SERVICES; LOSS
 * OF USE, DATA, OR PROFITS; OR BUSINESS INTERRUPTION) HOWEVER CAUSED
 * AND ON ANY THEORY OF LIABILITY, WHETHER IN CONTRACT, STRICT
 * LIABILITY, OR TORT (INCLUDING NEGLIGENCE OR OTHERWISE) ARISING IN
 * ANY WAY OUT OF THE USE OF THIS SOFTWARE, EVEN IF ADVISED OF THE
 * POSSIBILITY OF SUCH DAMAGE.
 *
 ****************************************************************************/

/**
 * @file commander.cpp
 * Main system state machine implementation.
 *
 */

#include <nuttx/config.h>
#include <pthread.h>
#include <stdio.h>
#include <stdlib.h>
#include <stdbool.h>
#include <string.h>
#include <unistd.h>
#include <fcntl.h>
#include <errno.h>
#include <systemlib/err.h>
#include <debug.h>
#include <sys/prctl.h>
#include <sys/stat.h>
#include <string.h>
#include <math.h>
#include <poll.h>

#include <uORB/uORB.h>
#include <uORB/topics/sensor_combined.h>
#include <uORB/topics/battery_status.h>
#include <uORB/topics/manual_control_setpoint.h>
#include <uORB/topics/offboard_control_setpoint.h>
#include <uORB/topics/home_position.h>
#include <uORB/topics/vehicle_global_position.h>
#include <uORB/topics/vehicle_local_position.h>
#include <uORB/topics/vehicle_gps_position.h>
#include <uORB/topics/vehicle_command.h>
#include <uORB/topics/subsystem_info.h>
#include <uORB/topics/actuator_controls.h>
#include <uORB/topics/actuator_armed.h>
#include <uORB/topics/parameter_update.h>
#include <uORB/topics/differential_pressure.h>
#include <uORB/topics/safety.h>

#include <drivers/drv_led.h>
#include <drivers/drv_hrt.h>
#include <drivers/drv_tone_alarm.h>

#include <mavlink/mavlink_log.h>
#include <systemlib/param/param.h>
#include <systemlib/systemlib.h>
#include <systemlib/err.h>
#include <systemlib/cpuload.h>
#include <systemlib/rc_check.h>

#include "px4_custom_mode.h"
#include "commander_helper.h"
#include "state_machine_helper.h"
#include "calibration_routines.h"
#include "accelerometer_calibration.h"
#include "gyro_calibration.h"
#include "mag_calibration.h"
#include "baro_calibration.h"
#include "rc_calibration.h"
#include "airspeed_calibration.h"

/* oddly, ERROR is not defined for c++ */
#ifdef ERROR
# undef ERROR
#endif
static const int ERROR = -1;

extern struct system_load_s system_load;

/* Decouple update interval and hysteris counters, all depends on intervals */
#define COMMANDER_MONITORING_INTERVAL 50000
#define COMMANDER_MONITORING_LOOPSPERMSEC (1/(COMMANDER_MONITORING_INTERVAL/1000.0f))

#define MAVLINK_OPEN_INTERVAL 50000

#define STICK_ON_OFF_LIMIT 0.75f
#define STICK_THRUST_RANGE 1.0f
#define STICK_ON_OFF_HYSTERESIS_TIME_MS 1000
#define STICK_ON_OFF_COUNTER_LIMIT (STICK_ON_OFF_HYSTERESIS_TIME_MS*COMMANDER_MONITORING_LOOPSPERMSEC)

#define POSITION_TIMEOUT 1000000 /**< consider the local or global position estimate invalid after 1s */
#define RC_TIMEOUT 100000
#define DIFFPRESS_TIMEOUT 2000000

#define PRINT_INTERVAL	5000000
#define PRINT_MODE_REJECT_INTERVAL	2000000

enum MAV_MODE_FLAG {
	MAV_MODE_FLAG_CUSTOM_MODE_ENABLED = 1, /* 0b00000001 Reserved for future use. | */
	MAV_MODE_FLAG_TEST_ENABLED = 2, /* 0b00000010 system has a test mode enabled. This flag is intended for temporary system tests and should not be used for stable implementations. | */
	MAV_MODE_FLAG_AUTO_ENABLED = 4, /* 0b00000100 autonomous mode enabled, system finds its own goal positions. Guided flag can be set or not, depends on the actual implementation. | */
	MAV_MODE_FLAG_GUIDED_ENABLED = 8, /* 0b00001000 guided mode enabled, system flies MISSIONs / mission items. | */
	MAV_MODE_FLAG_STABILIZE_ENABLED = 16, /* 0b00010000 system stabilizes electronically its attitude (and optionally position). It needs however further control inputs to move around. | */
	MAV_MODE_FLAG_HIL_ENABLED = 32, /* 0b00100000 hardware in the loop simulation. All motors / actuators are blocked, but internal software is full operational. | */
	MAV_MODE_FLAG_MANUAL_INPUT_ENABLED = 64, /* 0b01000000 remote control input is enabled. | */
	MAV_MODE_FLAG_SAFETY_ARMED = 128, /* 0b10000000 MAV safety set to armed. Motors are enabled / running / can start. Ready to fly. | */
	MAV_MODE_FLAG_ENUM_END = 129, /*  | */
};

/* Mavlink file descriptors */
static int mavlink_fd;

/* flags */
static bool commander_initialized = false;
static volatile bool thread_should_exit = false;		/**< daemon exit flag */
static volatile bool thread_running = false;		/**< daemon status flag */
static int daemon_task;				/**< Handle of daemon task / thread */

static unsigned int leds_counter;
/* To remember when last notification was sent */
static uint64_t last_print_mode_reject_time = 0;
/* if connected via USB */
static bool on_usb_power = false;

static float takeoff_alt = 5.0f;

/* tasks waiting for low prio thread */
typedef enum {
	LOW_PRIO_TASK_NONE = 0,
	LOW_PRIO_TASK_PARAM_SAVE,
	LOW_PRIO_TASK_PARAM_LOAD,
	LOW_PRIO_TASK_GYRO_CALIBRATION,
	LOW_PRIO_TASK_MAG_CALIBRATION,
	LOW_PRIO_TASK_ALTITUDE_CALIBRATION,
	LOW_PRIO_TASK_RC_CALIBRATION,
	LOW_PRIO_TASK_ACCEL_CALIBRATION,
	LOW_PRIO_TASK_AIRSPEED_CALIBRATION
} low_prio_task_t;

static low_prio_task_t low_prio_task = LOW_PRIO_TASK_NONE;

/**
 * The daemon app only briefly exists to start
 * the background job. The stack size assigned in the
 * Makefile does only apply to this management task.
 *
 * The actual stack size should be set in the call
 * to task_create().
 *
 * @ingroup apps
 */
extern "C" __EXPORT int commander_main(int argc, char *argv[]);

/**
 * Print the correct usage.
 */
void usage(const char *reason);

/**
 * React to commands that are sent e.g. from the mavlink module.
 */
bool handle_command(struct vehicle_status_s *status, struct vehicle_command_s *cmd, struct actuator_armed_s *armed);

/**
 * Mainloop of commander.
 */
int commander_thread_main(int argc, char *argv[]);

void control_status_leds(vehicle_status_s *status, const actuator_armed_s *actuator_armed, bool changed);

void check_valid(hrt_abstime timestamp, hrt_abstime timeout, bool valid_in, bool *valid_out, bool *changed);

void check_mode_switches(struct manual_control_setpoint_s *sp_man, struct vehicle_status_s *current_status);

transition_result_t check_main_state_machine(struct vehicle_status_s *current_status);

void print_reject_mode(const char *msg);

void print_reject_arm(const char *msg);

void print_status();

/**
 * Loop that runs at a lower rate and priority for calibration and parameter tasks.
 */
void *commander_low_prio_loop(void *arg);

void answer_command(struct vehicle_command_s &cmd, enum VEHICLE_CMD_RESULT result);


int commander_main(int argc, char *argv[])
{
	if (argc < 1)
		usage("missing command");

	if (!strcmp(argv[1], "start")) {

		if (thread_running) {
			warnx("commander already running");
			/* this is not an error */
			exit(0);
		}

		thread_should_exit = false;
		daemon_task = task_spawn_cmd("commander",
					     SCHED_DEFAULT,
					     SCHED_PRIORITY_MAX - 40,
					     3000,
					     commander_thread_main,
					     (argv) ? (const char **)&argv[2] : (const char **)NULL);

		while (!thread_running) {
			usleep(200);
		}

		exit(0);
	}

	if (!strcmp(argv[1], "stop")) {

		if (!thread_running)
			errx(0, "commander already stopped");

		thread_should_exit = true;

		while (thread_running) {
			usleep(200000);
			warnx(".");
		}

		warnx("terminated.");

		exit(0);
	}

	if (!strcmp(argv[1], "status")) {
		if (thread_running) {
			warnx("\tcommander is running");
			print_status();

		} else {
			warnx("\tcommander not started");
		}

		exit(0);
	}

	usage("unrecognized command");
	exit(1);
}

void usage(const char *reason)
{
	if (reason)
		fprintf(stderr, "%s\n", reason);

	fprintf(stderr, "usage: daemon {start|stop|status} [-p <additional params>]\n\n");
	exit(1);
}

void print_status()
{
	warnx("usb powered: %s", (on_usb_power) ? "yes" : "no");

	/* read all relevant states */
	int state_sub = orb_subscribe(ORB_ID(vehicle_status));
	struct vehicle_status_s state;
	orb_copy(ORB_ID(vehicle_status), state_sub, &state);

	const char *armed_str;

	switch (state.arming_state) {
	case ARMING_STATE_INIT:
		armed_str = "INIT";
		break;

	case ARMING_STATE_STANDBY:
		armed_str = "STANDBY";
		break;

	case ARMING_STATE_ARMED:
		armed_str = "ARMED";
		break;

	case ARMING_STATE_ARMED_ERROR:
		armed_str = "ARMED_ERROR";
		break;

	case ARMING_STATE_STANDBY_ERROR:
		armed_str = "STANDBY_ERROR";
		break;

	case ARMING_STATE_REBOOT:
		armed_str = "REBOOT";
		break;

	case ARMING_STATE_IN_AIR_RESTORE:
		armed_str = "IN_AIR_RESTORE";
		break;

	default:
		armed_str = "ERR: UNKNOWN STATE";
		break;
	}

	close(state_sub);


	warnx("arming: %s", armed_str);
}

static orb_advert_t status_pub;

bool handle_command(struct vehicle_status_s *status, const struct safety_s *safety, struct vehicle_command_s *cmd, struct actuator_armed_s *armed)
{
	/* result of the command */
	enum VEHICLE_CMD_RESULT result = VEHICLE_CMD_RESULT_UNSUPPORTED;
	bool ret = false;

	/* only handle high-priority commands here */

	/* request to set different system mode */
	switch (cmd->command) {
	case VEHICLE_CMD_DO_SET_MODE: {
			uint8_t base_mode = (uint8_t) cmd->param1;
			uint8_t custom_main_mode = (uint8_t) cmd->param2;
			transition_result_t arming_res = TRANSITION_NOT_CHANGED;

			/* set HIL state */
			hil_state_t new_hil_state = (base_mode & MAV_MODE_FLAG_HIL_ENABLED) ? HIL_STATE_ON : HIL_STATE_OFF;
			int hil_ret = hil_state_transition(new_hil_state, status_pub, status, mavlink_fd);

			/* if HIL got enabled, reset battery status state */
			if (hil_ret == OK && status->hil_state == HIL_STATE_ON) {
				/* reset the arming mode to disarmed */
				arming_res = arming_state_transition(status, safety, ARMING_STATE_STANDBY, armed);

				if (arming_res != TRANSITION_DENIED) {
					mavlink_log_info(mavlink_fd, "[cmd] HIL: Reset ARMED state to standby");

				} else {
					mavlink_log_info(mavlink_fd, "[cmd] HIL: FAILED resetting armed state");
				}
			}
			if (hil_ret == OK)
				ret = true;

			// TODO remove debug code
			//mavlink_log_critical(mavlink_fd, "#audio: command setmode: %d %d", base_mode, custom_main_mode);
			/* set arming state */
			arming_res = TRANSITION_NOT_CHANGED;

			if (base_mode & MAV_MODE_FLAG_SAFETY_ARMED) {
				if ((safety->safety_switch_available && !safety->safety_off) && status->hil_state == HIL_STATE_OFF) {
					print_reject_arm("NOT ARMING: Press safety switch first.");
					arming_res = TRANSITION_DENIED;

				} else {
					arming_res = arming_state_transition(status, safety, ARMING_STATE_ARMED, armed);
				}

				if (arming_res == TRANSITION_CHANGED) {
					mavlink_log_info(mavlink_fd, "[cmd] ARMED by command");
				}

			} else {
				if (status->arming_state == ARMING_STATE_ARMED || status->arming_state == ARMING_STATE_ARMED_ERROR) {
					arming_state_t new_arming_state = (status->arming_state == ARMING_STATE_ARMED ? ARMING_STATE_STANDBY : ARMING_STATE_STANDBY_ERROR);
					arming_res = arming_state_transition(status, safety, new_arming_state, armed);

					if (arming_res == TRANSITION_CHANGED) {
						mavlink_log_info(mavlink_fd, "[cmd] DISARMED by command");
					}

				} else {
					arming_res = TRANSITION_NOT_CHANGED;
				}
			}
			if (arming_res == TRANSITION_CHANGED)
				ret = true;

			/* set main state */
			transition_result_t main_res = TRANSITION_DENIED;

			if (base_mode & MAV_MODE_FLAG_CUSTOM_MODE_ENABLED) {
				/* use autopilot-specific mode */
				if (custom_main_mode == PX4_CUSTOM_MAIN_MODE_MANUAL) {
					/* MANUAL */
					main_res = main_state_transition(status, MAIN_STATE_MANUAL);

				} else if (custom_main_mode == PX4_CUSTOM_MAIN_MODE_SEATBELT) {
					/* SEATBELT */
					main_res = main_state_transition(status, MAIN_STATE_SEATBELT);

				} else if (custom_main_mode == PX4_CUSTOM_MAIN_MODE_EASY) {
					/* EASY */
					main_res = main_state_transition(status, MAIN_STATE_EASY);

				} else if (custom_main_mode == PX4_CUSTOM_MAIN_MODE_AUTO) {
					/* AUTO */
					main_res = main_state_transition(status, MAIN_STATE_AUTO);
				}

			} else {
				/* use base mode */
				if (base_mode & MAV_MODE_FLAG_AUTO_ENABLED) {
					/* AUTO */
					main_res = main_state_transition(status, MAIN_STATE_AUTO);

				} else if (base_mode & MAV_MODE_FLAG_MANUAL_INPUT_ENABLED) {
					if (base_mode & MAV_MODE_FLAG_GUIDED_ENABLED) {
						/* EASY */
						main_res = main_state_transition(status, MAIN_STATE_EASY);

					} else if (base_mode & MAV_MODE_FLAG_STABILIZE_ENABLED) {
						/* MANUAL */
						main_res = main_state_transition(status, MAIN_STATE_MANUAL);
					}
				}
			}
			if (main_res == TRANSITION_CHANGED)
				ret = true;

			if (arming_res != TRANSITION_DENIED && main_res != TRANSITION_DENIED) {
				result = VEHICLE_CMD_RESULT_ACCEPTED;

			} else {
				result = VEHICLE_CMD_RESULT_TEMPORARILY_REJECTED;
			}

			break;
		}

	case VEHICLE_CMD_COMPONENT_ARM_DISARM: {
			transition_result_t arming_res = TRANSITION_NOT_CHANGED;

			if (!armed->armed && ((int)(cmd->param1 + 0.5f)) == 1) {
				if (safety->safety_switch_available && !safety->safety_off) {
					print_reject_arm("NOT ARMING: Press safety switch first.");
					arming_res = TRANSITION_DENIED;

				} else {
					arming_res = arming_state_transition(status, safety, ARMING_STATE_ARMED, armed);
				}

				if (arming_res == TRANSITION_CHANGED) {
					mavlink_log_critical(mavlink_fd, "#audio: ARMED by component arm cmd");
					result = VEHICLE_CMD_RESULT_ACCEPTED;
					ret = true;

				} else {
					mavlink_log_critical(mavlink_fd, "#audio: REJECTING component arm cmd");
					result = VEHICLE_CMD_RESULT_TEMPORARILY_REJECTED;
				}
			}
		}
		break;

	case VEHICLE_CMD_OVERRIDE_GOTO: {
		// TODO listen vehicle_command topic directly from navigator (?)
			unsigned int mav_goto = cmd->param1;
			if (mav_goto == 0) {	// MAV_GOTO_DO_HOLD
				status->set_nav_state = NAV_STATE_LOITER;
				status->set_nav_state_timestamp = hrt_absolute_time();
				mavlink_log_critical(mavlink_fd, "#audio: pause mission cmd");
				result = VEHICLE_CMD_RESULT_ACCEPTED;
				ret = true;

			} else if (mav_goto == 1) {	// MAV_GOTO_DO_CONTINUE
				status->set_nav_state = NAV_STATE_MISSION;
				status->set_nav_state_timestamp = hrt_absolute_time();
				mavlink_log_critical(mavlink_fd, "#audio: continue mission cmd");
				result = VEHICLE_CMD_RESULT_ACCEPTED;
				ret = true;

			} else {
				mavlink_log_info(mavlink_fd, "Unsupported OVERRIDE_GOTO: %f %f %f %f %f %f %f %f", cmd->param1, cmd->param2, cmd->param3, cmd->param4, cmd->param5, cmd->param6, cmd->param7);
			}
		}
		break;

	/* Flight termination */
	case VEHICLE_CMD_DO_SET_SERVO: { //xxx: needs its own mavlink command

			if (armed->armed && cmd->param3 > 0.5) { //xxx: for safety only for now, param3 is unused by VEHICLE_CMD_DO_SET_SERVO
				transition_result_t flighttermination_res = flighttermination_state_transition(status, FLIGHTTERMINATION_STATE_ON);
				result = VEHICLE_CMD_RESULT_ACCEPTED;
				ret = true;

			} else {
				/* reject parachute depoyment not armed */
				result = VEHICLE_CMD_RESULT_TEMPORARILY_REJECTED;
			}

		}
		break;

	case VEHICLE_CMD_PREFLIGHT_REBOOT_SHUTDOWN:
	case VEHICLE_CMD_PREFLIGHT_CALIBRATION:
	case VEHICLE_CMD_PREFLIGHT_SET_SENSOR_OFFSETS:
	case VEHICLE_CMD_PREFLIGHT_STORAGE:
		/* ignore commands that handled in low prio loop */
		break;

	default:
		/* warn about unsupported commands */
		answer_command(*cmd, VEHICLE_CMD_RESULT_UNSUPPORTED);
		break;
	}

	if (result != VEHICLE_CMD_RESULT_UNSUPPORTED) {
		/* already warned about unsupported commands in "default" case */
		answer_command(*cmd, result);
	}

	/* send any requested ACKs */
	if (cmd->confirmation > 0 && result != VEHICLE_CMD_RESULT_UNSUPPORTED) {
		/* send acknowledge command */
		// XXX TODO
	}

}

static struct vehicle_status_s status;

/* armed topic */
static struct actuator_armed_s armed;

static struct safety_s safety;

int commander_thread_main(int argc, char *argv[])
{
	/* not yet initialized */
	commander_initialized = false;
	bool home_position_set = false;

	bool battery_tune_played = false;
	bool arm_tune_played = false;

	/* set parameters */
	param_t _param_sys_type = param_find("MAV_TYPE");
	param_t _param_system_id = param_find("MAV_SYS_ID");
	param_t _param_component_id = param_find("MAV_COMP_ID");
	param_t _param_takeoff_alt = param_find("NAV_TAKEOFF_ALT");

	/* welcome user */
	warnx("starting");

	/* pthread for slow low prio thread */
	pthread_t commander_low_prio_thread;

	/* initialize */
	if (led_init() != 0) {
		warnx("ERROR: Failed to initialize leds");
	}

	if (buzzer_init() != OK) {
		warnx("ERROR: Failed to initialize buzzer");
	}

	mavlink_fd = open(MAVLINK_LOG_DEVICE, 0);

	/* Main state machine */
	/* make sure we are in preflight state */
	memset(&status, 0, sizeof(status));
	status.condition_landed = true;	// initialize to safe value

	/* armed topic */
	orb_advert_t armed_pub;
	/* Initialize armed with all false */
	memset(&armed, 0, sizeof(armed));

	status.main_state = MAIN_STATE_MANUAL;
	status.set_nav_state = NAV_STATE_NONE;
	status.set_nav_state_timestamp = 0;
	status.arming_state = ARMING_STATE_INIT;
	status.hil_state = HIL_STATE_OFF;

	/* neither manual nor offboard control commands have been received */
	status.offboard_control_signal_found_once = false;
	status.rc_signal_found_once = false;

	/* mark all signals lost as long as they haven't been found */
	status.rc_signal_lost = true;
	status.offboard_control_signal_lost = true;

	/* set battery warning flag */
	status.battery_warning = VEHICLE_BATTERY_WARNING_NONE;
	status.condition_battery_voltage_valid = false;

	// XXX for now just set sensors as initialized
	status.condition_system_sensors_initialized = true;

	/* advertise to ORB */
	status_pub = orb_advertise(ORB_ID(vehicle_status), &status);
	/* publish current state machine */

	/* publish initial state */
	status.counter++;
	status.timestamp = hrt_absolute_time();
	orb_publish(ORB_ID(vehicle_status), status_pub, &status);

	armed_pub = orb_advertise(ORB_ID(actuator_armed), &armed);

	/* home position */
	orb_advert_t home_pub = -1;
	struct home_position_s home;
	memset(&home, 0, sizeof(home));

	if (status_pub < 0) {
		warnx("ERROR: orb_advertise for topic vehicle_status failed (uorb app running?).\n");
		warnx("exiting.");
		exit(ERROR);
	}

	mavlink_log_info(mavlink_fd, "[cmd] started");

	int ret;

	pthread_attr_t commander_low_prio_attr;
	pthread_attr_init(&commander_low_prio_attr);
	pthread_attr_setstacksize(&commander_low_prio_attr, 2992);

	struct sched_param param;
	(void)pthread_attr_getschedparam(&commander_low_prio_attr, &param);

	/* low priority */
	param.sched_priority = SCHED_PRIORITY_DEFAULT - 50;
	(void)pthread_attr_setschedparam(&commander_low_prio_attr, &param);
	pthread_create(&commander_low_prio_thread, &commander_low_prio_attr, commander_low_prio_loop, NULL);
	pthread_attr_destroy(&commander_low_prio_attr);

	/* Start monitoring loop */
	unsigned counter = 0;
	unsigned stick_off_counter = 0;
	unsigned stick_on_counter = 0;

	bool low_battery_voltage_actions_done = false;
	bool critical_battery_voltage_actions_done = false;

	uint64_t last_idle_time = 0;
	uint64_t start_time = 0;

	bool status_changed = true;
	bool param_init_forced = true;

	bool updated = false;

	bool rc_calibration_ok = (OK == rc_calibration_check(mavlink_fd));

	/* Subscribe to safety topic */
	int safety_sub = orb_subscribe(ORB_ID(safety));
	memset(&safety, 0, sizeof(safety));
	safety.safety_switch_available = false;
	safety.safety_off = false;

	/* Subscribe to manual control data */
	int sp_man_sub = orb_subscribe(ORB_ID(manual_control_setpoint));
	struct manual_control_setpoint_s sp_man;
	memset(&sp_man, 0, sizeof(sp_man));

	/* Subscribe to offboard control data */
	int sp_offboard_sub = orb_subscribe(ORB_ID(offboard_control_setpoint));
	struct offboard_control_setpoint_s sp_offboard;
	memset(&sp_offboard, 0, sizeof(sp_offboard));

	/* Subscribe to global position */
	int global_position_sub = orb_subscribe(ORB_ID(vehicle_global_position));
	struct vehicle_global_position_s global_position;
	memset(&global_position, 0, sizeof(global_position));

	/* Subscribe to local position data */
	int local_position_sub = orb_subscribe(ORB_ID(vehicle_local_position));
	struct vehicle_local_position_s local_position;
	memset(&local_position, 0, sizeof(local_position));

	/*
	 * The home position is set based on GPS only, to prevent a dependency between
	 * position estimator and commander. RAW GPS is more than good enough for a
	 * non-flying vehicle.
	 */

	/* Subscribe to GPS topic */
	int gps_sub = orb_subscribe(ORB_ID(vehicle_gps_position));
	struct vehicle_gps_position_s gps_position;
	memset(&gps_position, 0, sizeof(gps_position));

	/* Subscribe to sensor topic */
	int sensor_sub = orb_subscribe(ORB_ID(sensor_combined));
	struct sensor_combined_s sensors;
	memset(&sensors, 0, sizeof(sensors));

	/* Subscribe to differential pressure topic */
	int diff_pres_sub = orb_subscribe(ORB_ID(differential_pressure));
	struct differential_pressure_s diff_pres;
	memset(&diff_pres, 0, sizeof(diff_pres));

	/* Subscribe to command topic */
	int cmd_sub = orb_subscribe(ORB_ID(vehicle_command));
	struct vehicle_command_s cmd;
	memset(&cmd, 0, sizeof(cmd));

	/* Subscribe to parameters changed topic */
	int param_changed_sub = orb_subscribe(ORB_ID(parameter_update));
	struct parameter_update_s param_changed;
	memset(&param_changed, 0, sizeof(param_changed));

	/* Subscribe to battery topic */
	int battery_sub = orb_subscribe(ORB_ID(battery_status));
	struct battery_status_s battery;
	memset(&battery, 0, sizeof(battery));

	/* Subscribe to subsystem info topic */
	int subsys_sub = orb_subscribe(ORB_ID(subsystem_info));
	struct subsystem_info_s info;
	memset(&info, 0, sizeof(info));

	control_status_leds(&status, &armed, true);

	/* now initialized */
	commander_initialized = true;
	thread_running = true;

	start_time = hrt_absolute_time();

	while (!thread_should_exit) {

		if (mavlink_fd < 0 && counter % (1000000 / MAVLINK_OPEN_INTERVAL) == 0) {
			/* try to open the mavlink log device every once in a while */
			mavlink_fd = open(MAVLINK_LOG_DEVICE, 0);
		}

		/* update parameters */
		orb_check(param_changed_sub, &updated);

		if (updated || param_init_forced) {
			param_init_forced = false;
			/* parameters changed */
			orb_copy(ORB_ID(parameter_update), param_changed_sub, &param_changed);

			/* update parameters */
			if (!armed.armed) {
				if (param_get(_param_sys_type, &(status.system_type)) != OK) {
					warnx("failed getting new system type");
				}

				/* disable manual override for all systems that rely on electronic stabilization */
				if (status.system_type == VEHICLE_TYPE_COAXIAL ||
				    status.system_type == VEHICLE_TYPE_HELICOPTER ||
				    status.system_type == VEHICLE_TYPE_TRICOPTER ||
				    status.system_type == VEHICLE_TYPE_QUADROTOR ||
				    status.system_type == VEHICLE_TYPE_HEXAROTOR ||
				    status.system_type == VEHICLE_TYPE_OCTOROTOR) {
					status.is_rotary_wing = true;

				} else {
					status.is_rotary_wing = false;
				}

				/* check and update system / component ID */
				param_get(_param_system_id, &(status.system_id));
				param_get(_param_component_id, &(status.component_id));
				status_changed = true;

				/* re-check RC calibration */
				rc_calibration_ok = (OK == rc_calibration_check(mavlink_fd));

				/* navigation parameters */
				param_get(_param_takeoff_alt, &takeoff_alt);
			}
		}

		orb_check(sp_man_sub, &updated);

		if (updated) {
			orb_copy(ORB_ID(manual_control_setpoint), sp_man_sub, &sp_man);
		}

		orb_check(sp_offboard_sub, &updated);

		if (updated) {
			orb_copy(ORB_ID(offboard_control_setpoint), sp_offboard_sub, &sp_offboard);
		}

		orb_check(sensor_sub, &updated);

		if (updated) {
			orb_copy(ORB_ID(sensor_combined), sensor_sub, &sensors);
		}

		orb_check(diff_pres_sub, &updated);

		if (updated) {
			orb_copy(ORB_ID(differential_pressure), diff_pres_sub, &diff_pres);
		}

		check_valid(diff_pres.timestamp, DIFFPRESS_TIMEOUT, true, &(status.condition_airspeed_valid), &status_changed);

		/* update safety topic */
		orb_check(safety_sub, &updated);

		if (updated) {
			orb_copy(ORB_ID(safety), safety_sub, &safety);

			// XXX this would be the right approach to do it, but do we *WANT* this?
			// /* disarm if safety is now on and still armed */
			// if (safety.safety_switch_available && !safety.safety_off) {
			// 	(void)arming_state_transition(&status, &safety, ARMING_STATE_STANDBY, &armed);
			// }
		}

		/* update global position estimate */
		orb_check(global_position_sub, &updated);

		if (updated) {
			/* position changed */
			orb_copy(ORB_ID(vehicle_global_position), global_position_sub, &global_position);
		}

		/* update condition_global_position_valid */
		check_valid(global_position.timestamp, POSITION_TIMEOUT, global_position.valid, &(status.condition_global_position_valid), &status_changed);

		/* update local position estimate */
		orb_check(local_position_sub, &updated);

		if (updated) {
			/* position changed */
			orb_copy(ORB_ID(vehicle_local_position), local_position_sub, &local_position);
		}

		/* update condition_local_position_valid and condition_local_altitude_valid */
		check_valid(local_position.timestamp, POSITION_TIMEOUT, local_position.xy_valid, &(status.condition_local_position_valid), &status_changed);
		check_valid(local_position.timestamp, POSITION_TIMEOUT, local_position.z_valid, &(status.condition_local_altitude_valid), &status_changed);

		if (status.is_rotary_wing && status.condition_local_altitude_valid) {
			if (status.condition_landed != local_position.landed) {
				status.condition_landed = local_position.landed;
				status_changed = true;

				if (status.condition_landed) {
					mavlink_log_critical(mavlink_fd, "#audio: LANDED");

				} else {
					mavlink_log_critical(mavlink_fd, "#audio: IN AIR");
				}
			}
		}

		/* update battery status */
		orb_check(battery_sub, &updated);

		if (updated) {
			orb_copy(ORB_ID(battery_status), battery_sub, &battery);
			/* only consider battery voltage if system has been running 2s and battery voltage is valid */
			if (hrt_absolute_time() > start_time + 2000000 && battery.voltage_filtered_v > 0.0f) {
				status.battery_voltage = battery.voltage_filtered_v;
				status.battery_current = battery.current_a;
				status.condition_battery_voltage_valid = true;
				status.battery_remaining = battery_remaining_estimate_voltage(battery.voltage_filtered_v, battery.discharged_mah);
			}
		}

		/* update subsystem */
		orb_check(subsys_sub, &updated);

		if (updated) {
			orb_copy(ORB_ID(subsystem_info), subsys_sub, &info);

			warnx("subsystem changed: %d\n", (int)info.subsystem_type);

			/* mark / unmark as present */
			if (info.present) {
				status.onboard_control_sensors_present |= info.subsystem_type;

			} else {
				status.onboard_control_sensors_present &= ~info.subsystem_type;
			}

			/* mark / unmark as enabled */
			if (info.enabled) {
				status.onboard_control_sensors_enabled |= info.subsystem_type;

			} else {
				status.onboard_control_sensors_enabled &= ~info.subsystem_type;
			}

			/* mark / unmark as ok */
			if (info.ok) {
				status.onboard_control_sensors_health |= info.subsystem_type;

			} else {
				status.onboard_control_sensors_health &= ~info.subsystem_type;
			}

			status_changed = true;
		}

		if (counter % (1000000 / COMMANDER_MONITORING_INTERVAL) == 0) {
			/* compute system load */
			uint64_t interval_runtime = system_load.tasks[0].total_runtime - last_idle_time;

			if (last_idle_time > 0)
				status.load = 1.0f - ((float)interval_runtime / 1e6f);	//system load is time spent in non-idle

			last_idle_time = system_load.tasks[0].total_runtime;

			/* check if board is connected via USB */
			//struct stat statbuf;
			//on_usb_power = (stat("/dev/ttyACM0", &statbuf) == 0);
		}

		/* if battery voltage is getting lower, warn using buzzer, etc. */
		if (status.condition_battery_voltage_valid && status.battery_remaining < 0.25f && !low_battery_voltage_actions_done) {
			low_battery_voltage_actions_done = true;
			mavlink_log_critical(mavlink_fd, "#audio: WARNING: LOW BATTERY");
			status.battery_warning = VEHICLE_BATTERY_WARNING_LOW;
			status_changed = true;
			battery_tune_played = false;

		} else if (status.condition_battery_voltage_valid && status.battery_remaining < 0.1f && !critical_battery_voltage_actions_done && low_battery_voltage_actions_done) {
			/* critical battery voltage, this is rather an emergency, change state machine */
<<<<<<< HEAD
			if (critical_voltage_counter > CRITICAL_VOLTAGE_BATTERY_COUNTER_LIMIT) {
				critical_battery_voltage_actions_done = true;
				mavlink_log_critical(mavlink_fd, "#audio: EMERGENCY: CRITICAL BATTERY");
				status.battery_warning = VEHICLE_BATTERY_WARNING_CRITICAL;
				battery_tune_played = false;

				if (armed.armed) {
					arming_state_transition(&status, &safety, ARMING_STATE_ARMED_ERROR, &armed);

				} else {
					arming_state_transition(&status, &safety, ARMING_STATE_STANDBY_ERROR, &armed);
				}
=======
			critical_battery_voltage_actions_done = true;
			mavlink_log_critical(mavlink_fd, "#audio: EMERGENCY: CRITICAL BATTERY");
			status.battery_warning = VEHICLE_BATTERY_WARNING_CRITICAL;
			battery_tune_played = false;

			if (armed.armed) {
				arming_state_transition(&status, &safety, &control_mode, ARMING_STATE_ARMED_ERROR, &armed);
>>>>>>> b529e112

			} else {
				arming_state_transition(&status, &safety, &control_mode, ARMING_STATE_STANDBY_ERROR, &armed);
			}

			status_changed = true;
		}

		/* End battery voltage check */

		/* If in INIT state, try to proceed to STANDBY state */
		if (status.arming_state == ARMING_STATE_INIT && low_prio_task == LOW_PRIO_TASK_NONE) {
			// XXX check for sensors
			arming_state_transition(&status, &safety, ARMING_STATE_STANDBY, &armed);

		} else {
			// XXX: Add emergency stuff if sensors are lost
		}


		/*
		 * Check for valid position information.
		 *
		 * If the system has a valid position source from an onboard
		 * position estimator, it is safe to operate it autonomously.
		 * The flag_vector_flight_mode_ok flag indicates that a minimum
		 * set of position measurements is available.
		 */

		orb_check(gps_sub, &updated);

		if (updated) {
			orb_copy(ORB_ID(vehicle_gps_position), gps_sub, &gps_position);
			/* check if GPS fix is ok */
			float hdop_threshold_m = 4.0f;
			float vdop_threshold_m = 8.0f;

			/*
			 * If horizontal dilution of precision (hdop / eph)
			 * and vertical diluation of precision (vdop / epv)
			 * are below a certain threshold (e.g. 4 m), AND
			 * home position is not yet set AND the last GPS
			 * GPS measurement is not older than two seconds AND
			 * the system is currently not armed, set home
			 * position to the current position.
			 */

			if (!home_position_set && gps_position.fix_type >= 3 &&
			    (gps_position.eph_m < hdop_threshold_m) && (gps_position.epv_m < vdop_threshold_m) &&	// XXX note that vdop is 0 for mtk
			    (hrt_absolute_time() < gps_position.timestamp_position + POSITION_TIMEOUT) && !armed.armed
			    && global_position.valid) {
				/* copy position data to uORB home message, store it locally as well */


				home.lat = (double)global_position.lat / 1e7d;
				home.lon = (double)global_position.lon / 1e7d;
				home.altitude = (float)global_position.alt;

				warnx("home: lat = %.7f, lon = %.7f, alt = %.4f ", home.lat, home.lon, (double)home.altitude);
				mavlink_log_info(mavlink_fd, "[cmd] home: %.7f, %.7f, %.4f", home.lat, home.lon, (double)home.altitude);

				/* announce new home position */
				if (home_pub > 0) {
					orb_publish(ORB_ID(home_position), home_pub, &home);

				} else {
					home_pub = orb_advertise(ORB_ID(home_position), &home);
				}

				/* mark home position as set */
				home_position_set = true;
				tune_positive();
			}
		}

		/* ignore RC signals if in offboard control mode */
		if (!status.offboard_control_signal_found_once && sp_man.timestamp != 0) {
			/* start RC input check */
			if (hrt_absolute_time() < sp_man.timestamp + RC_TIMEOUT) {
				/* handle the case where RC signal was regained */
				if (!status.rc_signal_found_once) {
					status.rc_signal_found_once = true;
					mavlink_log_critical(mavlink_fd, "#audio: detected RC signal first time");
					status_changed = true;

				} else {
					if (status.rc_signal_lost) {
						mavlink_log_critical(mavlink_fd, "#audio: RC signal regained");
						status_changed = true;
					}
				}

				status.rc_signal_lost = false;

				transition_result_t res;	// store all transitions results here

				/* arm/disarm by RC */
				res = TRANSITION_NOT_CHANGED;

				/* check if left stick is in lower left position and we are in MANUAL or AUTO_READY mode or (ASSISTED mode and landed) -> disarm
				 * do it only for rotary wings */
				if (status.is_rotary_wing &&
				    (status.arming_state == ARMING_STATE_ARMED || status.arming_state == ARMING_STATE_ARMED_ERROR) &&
				    (status.main_state == MAIN_STATE_MANUAL || status.condition_landed) &&
				    sp_man.yaw < -STICK_ON_OFF_LIMIT && sp_man.throttle < STICK_THRUST_RANGE * 0.1f) {

					if (stick_off_counter > STICK_ON_OFF_COUNTER_LIMIT) {
						/* disarm to STANDBY if ARMED or to STANDBY_ERROR if ARMED_ERROR */
						arming_state_t new_arming_state = (status.arming_state == ARMING_STATE_ARMED ? ARMING_STATE_STANDBY : ARMING_STATE_STANDBY_ERROR);
						res = arming_state_transition(&status, &safety, new_arming_state, &armed);
						stick_off_counter = 0;

					} else {
						stick_off_counter++;
					}

				} else {
					stick_off_counter = 0;
				}

				/* check if left stick is in lower right position and we're in MANUAL mode -> arm */
				if (status.arming_state == ARMING_STATE_STANDBY &&
				    sp_man.yaw > STICK_ON_OFF_LIMIT && sp_man.throttle < STICK_THRUST_RANGE * 0.1f) {
					if (stick_on_counter > STICK_ON_OFF_COUNTER_LIMIT) {
						if (safety.safety_switch_available && !safety.safety_off) {
							print_reject_arm("NOT ARMING: Press safety switch first.");

						} else if (status.main_state != MAIN_STATE_MANUAL) {
							print_reject_arm("NOT ARMING: Switch to MANUAL mode first.");

						} else {
							res = arming_state_transition(&status, &safety, ARMING_STATE_ARMED, &armed);
						}

						stick_on_counter = 0;

					} else {
						stick_on_counter++;
					}

				} else {
					stick_on_counter = 0;
				}

				if (res == TRANSITION_CHANGED) {
					if (status.arming_state == ARMING_STATE_ARMED) {
						mavlink_log_info(mavlink_fd, "[cmd] ARMED by RC");

					} else {
						mavlink_log_info(mavlink_fd, "[cmd] DISARMED by RC");
					}

				} else if (res == TRANSITION_DENIED) {
					warnx("ERROR: main denied: arm %d main %d mode_sw %d", status.arming_state, status.main_state, status.mode_switch);
					mavlink_log_critical(mavlink_fd, "#audio: ERROR: main denied: arm %d main %d mode_sw %d", status.arming_state, status.main_state, status.mode_switch);
				}

				/* fill current_status according to mode switches */
				check_mode_switches(&sp_man, &status);

				/* evaluate the main state machine */
				res = check_main_state_machine(&status);

				if (res == TRANSITION_CHANGED) {
					//mavlink_log_info(mavlink_fd, "[cmd] main state: %d", status.main_state);
					tune_positive();

				} else if (res == TRANSITION_DENIED) {
					/* DENIED here indicates bug in the commander */
					warnx("ERROR: main denied: arm %d main %d mode_sw %d", status.arming_state, status.main_state, status.mode_switch);
					mavlink_log_critical(mavlink_fd, "#audio: ERROR: main denied: arm %d main %d mode_sw %d", status.arming_state, status.main_state, status.mode_switch);
				}

			} else {
				if (!status.rc_signal_lost) {
					mavlink_log_critical(mavlink_fd, "#audio: CRITICAL: RC SIGNAL LOST");
					status.rc_signal_lost = true;
					status_changed = true;
				}
			}
		}

		/*  Flight termination in manual mode if assisted switch is on easy position //xxx hack! */
		if (armed.armed && status.main_state == MAIN_STATE_MANUAL && sp_man.assisted_switch > STICK_ON_OFF_LIMIT) {
			transition_result_t flighttermination_res = flighttermination_state_transition(&status, FLIGHTTERMINATION_STATE_ON);
			if (flighttermination_res == TRANSITION_CHANGED) {
				tune_positive();
			}
		} else {
			flighttermination_state_transition(&status, FLIGHTTERMINATION_STATE_OFF);
		}


		/* handle commands last, as the system needs to be updated to handle them */
		orb_check(cmd_sub, &updated);

		if (updated) {
			/* got command */
			orb_copy(ORB_ID(vehicle_command), cmd_sub, &cmd);

			/* handle it */
			if (handle_command(&status, &safety, &cmd, &armed))
				status_changed = true;
		}

		/* check which state machines for changes, clear "changed" flag */
		bool arming_state_changed = check_arming_state_changed();
		bool main_state_changed = check_main_state_changed();
		bool flighttermination_state_changed = check_flighttermination_state_changed();

		hrt_abstime t1 = hrt_absolute_time();

		if (arming_state_changed || main_state_changed) {
			mavlink_log_info(mavlink_fd, "[cmd] state: arm %d, main %d", status.arming_state, status.main_state);
			status_changed = true;
		}

		/* publish states (armed, control mode, vehicle status) at least with 5 Hz */
		if (counter % (200000 / COMMANDER_MONITORING_INTERVAL) == 0 || status_changed) {
			status.timestamp = t1;
			orb_publish(ORB_ID(vehicle_status), status_pub, &status);
			armed.timestamp = t1;
			orb_publish(ORB_ID(actuator_armed), armed_pub, &armed);
		}

		/* play arming and battery warning tunes */
		if (!arm_tune_played && armed.armed && (!safety.safety_switch_available || (safety.safety_switch_available && safety.safety_off))) {
			/* play tune when armed */
			if (tune_arm() == OK)
				arm_tune_played = true;

		} else if (status.battery_warning == VEHICLE_BATTERY_WARNING_LOW) {
			/* play tune on battery warning */
			if (tune_low_bat() == OK)
				battery_tune_played = true;

		} else if (status.battery_warning == VEHICLE_BATTERY_WARNING_CRITICAL) {
			/* play tune on battery critical */
			if (tune_critical_bat() == OK)
				battery_tune_played = true;

		} else if (battery_tune_played) {
			tune_stop();
			battery_tune_played = false;
		}

		/* reset arm_tune_played when disarmed */
		if (status.arming_state != ARMING_STATE_ARMED || (safety.safety_switch_available && !safety.safety_off)) {
			arm_tune_played = false;
		}

		fflush(stdout);
		counter++;

		int blink_state = blink_msg_state();

		if (blink_state > 0) {
			/* blinking LED message, don't touch LEDs */
			if (blink_state == 2) {
				/* blinking LED message completed, restore normal state */
				control_status_leds(&status, &armed, true);
			}

		} else {
			/* normal state */
			control_status_leds(&status, &armed, status_changed);
		}

		status_changed = false;

		usleep(COMMANDER_MONITORING_INTERVAL);
	}

	/* wait for threads to complete */
	ret = pthread_join(commander_low_prio_thread, NULL);

	if (ret) {
		warn("join failed: %d", ret);
	}

	rgbled_set_mode(RGBLED_MODE_OFF);

	/* close fds */
	led_deinit();
	buzzer_deinit();
	close(sp_man_sub);
	close(sp_offboard_sub);
	close(local_position_sub);
	close(global_position_sub);
	close(gps_sub);
	close(sensor_sub);
	close(safety_sub);
	close(cmd_sub);
	close(subsys_sub);
	close(diff_pres_sub);
	close(param_changed_sub);
	close(battery_sub);

	thread_running = false;

	return 0;
}

void
check_valid(hrt_abstime timestamp, hrt_abstime timeout, bool valid_in, bool *valid_out, bool *changed)
{
	hrt_abstime t = hrt_absolute_time();
	bool valid_new = (t < timestamp + timeout && t > timeout && valid_in);

	if (*valid_out != valid_new) {
		*valid_out = valid_new;
		*changed = true;
	}
}

void
control_status_leds(vehicle_status_s *status, const actuator_armed_s *actuator_armed, bool changed)
{
	/* driving rgbled */
	if (changed) {
		bool set_normal_color = false;

		/* set mode */
		if (status->arming_state == ARMING_STATE_ARMED) {
			rgbled_set_mode(RGBLED_MODE_ON);
			set_normal_color = true;

		} else if (status->arming_state == ARMING_STATE_ARMED_ERROR) {
			rgbled_set_mode(RGBLED_MODE_BLINK_FAST);
			rgbled_set_color(RGBLED_COLOR_RED);

		} else if (status->arming_state == ARMING_STATE_STANDBY) {
			rgbled_set_mode(RGBLED_MODE_BREATHE);
			set_normal_color = true;

		} else {	// STANDBY_ERROR and other states
			rgbled_set_mode(RGBLED_MODE_BLINK_NORMAL);
			rgbled_set_color(RGBLED_COLOR_RED);
		}

		if (set_normal_color) {
			/* set color */
			if (status->battery_warning != VEHICLE_BATTERY_WARNING_NONE) {
				if (status->battery_warning == VEHICLE_BATTERY_WARNING_LOW) {
					rgbled_set_color(RGBLED_COLOR_AMBER);
				}

				/* VEHICLE_BATTERY_WARNING_CRITICAL handled as ARMING_STATE_ARMED_ERROR / ARMING_STATE_STANDBY_ERROR */

			} else {
				if (status->condition_local_position_valid) {
					rgbled_set_color(RGBLED_COLOR_GREEN);

				} else {
					rgbled_set_color(RGBLED_COLOR_BLUE);
				}
			}
		}
	}

#ifdef CONFIG_ARCH_BOARD_PX4FMU_V1

	/* this runs at around 20Hz, full cycle is 16 ticks = 10/16Hz */
	if (actuator_armed->armed) {
		/* armed, solid */
		led_on(LED_BLUE);

	} else if (actuator_armed->ready_to_arm) {
		/* ready to arm, blink at 1Hz */
		if (leds_counter % 20 == 0)
			led_toggle(LED_BLUE);

	} else {
		/* not ready to arm, blink at 10Hz */
		if (leds_counter % 2 == 0)
			led_toggle(LED_BLUE);
	}

#endif

	/* give system warnings on error LED, XXX maybe add memory usage warning too */
	if (status->load > 0.95f) {
		if (leds_counter % 2 == 0)
			led_toggle(LED_AMBER);

	} else {
		led_off(LED_AMBER);
	}

	leds_counter++;
}

void
check_mode_switches(struct manual_control_setpoint_s *sp_man, struct vehicle_status_s *current_status)
{
	/* main mode switch */
	if (!isfinite(sp_man->mode_switch)) {
		warnx("mode sw not finite");
		current_status->mode_switch = MODE_SWITCH_MANUAL;

	} else if (sp_man->mode_switch > STICK_ON_OFF_LIMIT) {
		current_status->mode_switch = MODE_SWITCH_AUTO;

	} else if (sp_man->mode_switch < -STICK_ON_OFF_LIMIT) {
		current_status->mode_switch = MODE_SWITCH_MANUAL;

	} else {
		current_status->mode_switch = MODE_SWITCH_ASSISTED;
	}

	/* return switch */
	if (!isfinite(sp_man->return_switch)) {
		current_status->return_switch = RETURN_SWITCH_NONE;

	} else if (sp_man->return_switch > STICK_ON_OFF_LIMIT) {
		current_status->return_switch = RETURN_SWITCH_RETURN;

	} else {
		current_status->return_switch = RETURN_SWITCH_NORMAL;
	}

	/* assisted switch */
	if (!isfinite(sp_man->assisted_switch)) {
		current_status->assisted_switch = ASSISTED_SWITCH_SEATBELT;

	} else if (sp_man->assisted_switch > STICK_ON_OFF_LIMIT) {
		current_status->assisted_switch = ASSISTED_SWITCH_EASY;

	} else {
		current_status->assisted_switch = ASSISTED_SWITCH_SEATBELT;
	}

	/* mission switch  */
	if (!isfinite(sp_man->mission_switch)) {
		current_status->mission_switch = MISSION_SWITCH_NONE;

	} else if (sp_man->mission_switch > STICK_ON_OFF_LIMIT) {
		current_status->mission_switch = MISSION_SWITCH_LOITER;

	} else {
		current_status->mission_switch = MISSION_SWITCH_MISSION;
	}
}

transition_result_t
check_main_state_machine(struct vehicle_status_s *current_status)
{
	/* evaluate the main state machine */
	transition_result_t res = TRANSITION_DENIED;

	switch (current_status->mode_switch) {
	case MODE_SWITCH_MANUAL:
		res = main_state_transition(current_status, MAIN_STATE_MANUAL);
		// TRANSITION_DENIED is not possible here
		break;

	case MODE_SWITCH_ASSISTED:
		if (current_status->assisted_switch == ASSISTED_SWITCH_EASY) {
			res = main_state_transition(current_status, MAIN_STATE_EASY);

			if (res != TRANSITION_DENIED)
				break;	// changed successfully or already in this state

			// else fallback to SEATBELT
			print_reject_mode("EASY");
		}

		res = main_state_transition(current_status, MAIN_STATE_SEATBELT);

		if (res != TRANSITION_DENIED)
			break;	// changed successfully or already in this mode

		if (current_status->assisted_switch != ASSISTED_SWITCH_EASY)	// don't print both messages
			print_reject_mode("SEATBELT");

		// else fallback to MANUAL
		res = main_state_transition(current_status, MAIN_STATE_MANUAL);
		// TRANSITION_DENIED is not possible here
		break;

	case MODE_SWITCH_AUTO:
		res = main_state_transition(current_status, MAIN_STATE_AUTO);

		if (res != TRANSITION_DENIED)
			break;	// changed successfully or already in this state

		// else fallback to SEATBELT (EASY likely will not work too)
		print_reject_mode("AUTO");
		res = main_state_transition(current_status, MAIN_STATE_SEATBELT);

		if (res != TRANSITION_DENIED)
			break;	// changed successfully or already in this state

		// else fallback to MANUAL
		res = main_state_transition(current_status, MAIN_STATE_MANUAL);
		// TRANSITION_DENIED is not possible here
		break;

	default:
		break;
	}

	return res;
}

void
print_reject_mode(const char *msg)
{
	hrt_abstime t = hrt_absolute_time();

	if (t - last_print_mode_reject_time > PRINT_MODE_REJECT_INTERVAL) {
		last_print_mode_reject_time = t;
		char s[80];
		sprintf(s, "#audio: warning: reject %s", msg);
		mavlink_log_critical(mavlink_fd, s);
		tune_negative();
	}
}

void
print_reject_arm(const char *msg)
{
	hrt_abstime t = hrt_absolute_time();

	if (t - last_print_mode_reject_time > PRINT_MODE_REJECT_INTERVAL) {
		last_print_mode_reject_time = t;
		char s[80];
		sprintf(s, "#audio: %s", msg);
		mavlink_log_critical(mavlink_fd, s);
		tune_negative();
	}
}

void answer_command(struct vehicle_command_s &cmd, enum VEHICLE_CMD_RESULT result)
{
	switch (result) {
	case VEHICLE_CMD_RESULT_ACCEPTED:
			tune_positive();
		break;

	case VEHICLE_CMD_RESULT_DENIED:
		mavlink_log_critical(mavlink_fd, "#audio: command denied: %u", cmd.command);
		tune_negative();
		break;

	case VEHICLE_CMD_RESULT_FAILED:
		mavlink_log_critical(mavlink_fd, "#audio: command failed: %u", cmd.command);
		tune_negative();
		break;

	case VEHICLE_CMD_RESULT_TEMPORARILY_REJECTED:
		mavlink_log_critical(mavlink_fd, "#audio: command temporarily rejected: %u", cmd.command);
		tune_negative();
		break;

	case VEHICLE_CMD_RESULT_UNSUPPORTED:
		mavlink_log_critical(mavlink_fd, "#audio: command unsupported: %u", cmd.command);
		tune_negative();
		break;

	default:
		break;
	}
}

void *commander_low_prio_loop(void *arg)
{
	/* Set thread name */
	prctl(PR_SET_NAME, "commander_low_prio", getpid());

	/* Subscribe to command topic */
	int cmd_sub = orb_subscribe(ORB_ID(vehicle_command));
	struct vehicle_command_s cmd;
	memset(&cmd, 0, sizeof(cmd));

	/* wakeup source(s) */
	struct pollfd fds[1];

	/* use the gyro to pace output - XXX BROKEN if we are using the L3GD20 */
	fds[0].fd = cmd_sub;
	fds[0].events = POLLIN;

	while (!thread_should_exit) {
		/* wait for up to 200ms for data */
		int pret = poll(&fds[0], (sizeof(fds) / sizeof(fds[0])), 200);

		/* timed out - periodic check for thread_should_exit, etc. */
		if (pret == 0)
			continue;

		/* this is undesirable but not much we can do - might want to flag unhappy status */
		if (pret < 0) {
			warn("poll error %d, %d", pret, errno);
			continue;
		}

		/* if we reach here, we have a valid command */
		orb_copy(ORB_ID(vehicle_command), cmd_sub, &cmd);

		/* ignore commands the high-prio loop handles */
		if (cmd.command == VEHICLE_CMD_DO_SET_MODE ||
		    cmd.command == VEHICLE_CMD_COMPONENT_ARM_DISARM ||
		    cmd.command == VEHICLE_CMD_NAV_TAKEOFF ||
		    cmd.command == VEHICLE_CMD_DO_SET_SERVO)
			continue;

		/* only handle low-priority commands here */
		switch (cmd.command) {

		case VEHICLE_CMD_PREFLIGHT_REBOOT_SHUTDOWN:
			if (is_safe(&status, &safety, &armed)) {

				if (((int)(cmd.param1)) == 1) {
					answer_command(cmd, VEHICLE_CMD_RESULT_ACCEPTED);
					usleep(100000);
					/* reboot */
					systemreset(false);

				} else if (((int)(cmd.param1)) == 3) {
					answer_command(cmd, VEHICLE_CMD_RESULT_ACCEPTED);
					usleep(100000);
					/* reboot to bootloader */
					systemreset(true);

				} else {
					answer_command(cmd, VEHICLE_CMD_RESULT_DENIED);
				}

			} else {
				answer_command(cmd, VEHICLE_CMD_RESULT_DENIED);
			}

			break;

		case VEHICLE_CMD_PREFLIGHT_CALIBRATION: {

				int calib_ret = ERROR;

				/* try to go to INIT/PREFLIGHT arming state */

				// XXX disable interrupts in arming_state_transition
				if (TRANSITION_DENIED == arming_state_transition(&status, &safety, ARMING_STATE_INIT, &armed)) {
					answer_command(cmd, VEHICLE_CMD_RESULT_DENIED);
					break;
				}

				if ((int)(cmd.param1) == 1) {
					/* gyro calibration */
					answer_command(cmd, VEHICLE_CMD_RESULT_ACCEPTED);
					calib_ret = do_gyro_calibration(mavlink_fd);

				} else if ((int)(cmd.param2) == 1) {
					/* magnetometer calibration */
					answer_command(cmd, VEHICLE_CMD_RESULT_ACCEPTED);
					calib_ret = do_mag_calibration(mavlink_fd);

				} else if ((int)(cmd.param3) == 1) {
					/* zero-altitude pressure calibration */
					answer_command(cmd, VEHICLE_CMD_RESULT_DENIED);

				} else if ((int)(cmd.param4) == 1) {
					/* RC calibration */
					answer_command(cmd, VEHICLE_CMD_RESULT_ACCEPTED);
					calib_ret = do_rc_calibration(mavlink_fd);

				} else if ((int)(cmd.param5) == 1) {
					/* accelerometer calibration */
					answer_command(cmd, VEHICLE_CMD_RESULT_ACCEPTED);
					calib_ret = do_accel_calibration(mavlink_fd);

				} else if ((int)(cmd.param6) == 1) {
					/* airspeed calibration */
					answer_command(cmd, VEHICLE_CMD_RESULT_ACCEPTED);
					calib_ret = do_airspeed_calibration(mavlink_fd);
				}

				if (calib_ret == OK)
					tune_positive();
				else
					tune_negative();

				arming_state_transition(&status, &safety, ARMING_STATE_STANDBY, &armed);

				break;
			}

		case VEHICLE_CMD_PREFLIGHT_STORAGE: {

				if (((int)(cmd.param1)) == 0) {
					int ret = param_load_default();

					if (ret == OK) {
						mavlink_log_info(mavlink_fd, "[cmd] parameters loaded");
						answer_command(cmd, VEHICLE_CMD_RESULT_ACCEPTED);

					} else {
						mavlink_log_critical(mavlink_fd, "#audio: parameters load ERROR");

						/* convenience as many parts of NuttX use negative errno */
						if (ret < 0)
							ret = -ret;

						if (ret < 1000)
							mavlink_log_critical(mavlink_fd, "#audio: %s", strerror(ret));

						answer_command(cmd, VEHICLE_CMD_RESULT_FAILED);
					}

				} else if (((int)(cmd.param1)) == 1) {
					int ret = param_save_default();

					if (ret == OK) {
						mavlink_log_info(mavlink_fd, "[cmd] parameters saved");
						answer_command(cmd, VEHICLE_CMD_RESULT_ACCEPTED);

					} else {
						mavlink_log_critical(mavlink_fd, "#audio: parameters save error");

						/* convenience as many parts of NuttX use negative errno */
						if (ret < 0)
							ret = -ret;

						if (ret < 1000)
							mavlink_log_critical(mavlink_fd, "#audio: %s", strerror(ret));

						answer_command(cmd, VEHICLE_CMD_RESULT_FAILED);
					}
				}

				break;
			}

		default:
			/* don't answer on unsupported commands, it will be done in main loop */
			break;
		}

		/* send any requested ACKs */
		if (cmd.confirmation > 0 && cmd.command != VEHICLE_CMD_DO_SET_MODE
		    && cmd.command != VEHICLE_CMD_COMPONENT_ARM_DISARM) {
			/* send acknowledge command */
			// XXX TODO
		}
	}

	close(cmd_sub);

	return NULL;
}<|MERGE_RESOLUTION|>--- conflicted
+++ resolved
@@ -948,31 +948,16 @@
 
 		} else if (status.condition_battery_voltage_valid && status.battery_remaining < 0.1f && !critical_battery_voltage_actions_done && low_battery_voltage_actions_done) {
 			/* critical battery voltage, this is rather an emergency, change state machine */
-<<<<<<< HEAD
-			if (critical_voltage_counter > CRITICAL_VOLTAGE_BATTERY_COUNTER_LIMIT) {
-				critical_battery_voltage_actions_done = true;
-				mavlink_log_critical(mavlink_fd, "#audio: EMERGENCY: CRITICAL BATTERY");
-				status.battery_warning = VEHICLE_BATTERY_WARNING_CRITICAL;
-				battery_tune_played = false;
-
-				if (armed.armed) {
-					arming_state_transition(&status, &safety, ARMING_STATE_ARMED_ERROR, &armed);
-
-				} else {
-					arming_state_transition(&status, &safety, ARMING_STATE_STANDBY_ERROR, &armed);
-				}
-=======
 			critical_battery_voltage_actions_done = true;
 			mavlink_log_critical(mavlink_fd, "#audio: EMERGENCY: CRITICAL BATTERY");
 			status.battery_warning = VEHICLE_BATTERY_WARNING_CRITICAL;
 			battery_tune_played = false;
 
 			if (armed.armed) {
-				arming_state_transition(&status, &safety, &control_mode, ARMING_STATE_ARMED_ERROR, &armed);
->>>>>>> b529e112
+				arming_state_transition(&status, &safety, ARMING_STATE_ARMED_ERROR, &armed);
 
 			} else {
-				arming_state_transition(&status, &safety, &control_mode, ARMING_STATE_STANDBY_ERROR, &armed);
+				arming_state_transition(&status, &safety, ARMING_STATE_STANDBY_ERROR, &armed);
 			}
 
 			status_changed = true;
